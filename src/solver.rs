--- conflicted
+++ resolved
@@ -245,11 +245,7 @@
 {
     fn term_to_usize(&self, term: &T) -> usize {
         *self.term_map.get(term).expect(&format!(
-<<<<<<< HEAD
-            "Invalid lookup for term that was not passed in during initialization {term:?}"
-=======
             "Invalid lookup for term that was not passed in during initialization: {term:?}"
->>>>>>> 64fea5ef
         ))
     }
 
@@ -284,12 +280,8 @@
 impl<T, S> Solver for GenericSolver<T, S>
 where
     T: Hash + Eq + Clone + Debug,
-<<<<<<< HEAD
     S: Solver<Term = usize>,
     S::TermSet: IterableTermSet<usize>,
-=======
-    S: Solver<Term = usize, TermSet = HashSet<usize>>,
->>>>>>> 64fea5ef
 {
     type Term = T;
     type TermSet = HashSet<T>;
