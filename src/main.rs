--- conflicted
+++ resolved
@@ -3,72 +3,15 @@
 mod macros;
 
 use clap::Parser;
-use hashbrown::HashMap;
 use llvm_ir::Module;
-use log::error;
 use pointer_analysis::analysis::{cell_is_in_function, Cell, PointsToAnalysis, PointsToResult};
 use pointer_analysis::cli::{Args, SolverMode, TermSet};
-use pointer_analysis::solver::RoaringWavePropagationSolver;
-use pointer_analysis::solver::{
-    BasicBitVecSolver, BasicHashSolver, BasicRoaringSolver, GenericSolver, StatSolver,
-};
-<<<<<<< HEAD
+use pointer_analysis::solver::{BasicBetterBitVecSolver, RoaringWavePropagationSolver};
+use pointer_analysis::solver::{BasicHashSolver, BasicRoaringSolver, GenericSolver, StatSolver};
 use pointer_analysis::solver::{BetterBitVecWavePropagationSolver, HashWavePropagationSolver};
 use std::io;
-=======
->>>>>>> 3a2b785e
 use std::io::Write;
-use std::{io, process};
 
-<<<<<<< HEAD
-=======
-#[derive(Parser, Debug)]
-#[command(author, version, about, long_about = None)]
-struct Args {
-    /// Path to .bc file
-    file_path: String,
-    // Select used solver
-    #[arg(short, long)]
-    solver: Option<SolverMode>,
-    /// List of keywords that must present to be included in output
-    #[arg(short, long)]
-    include_keywords: Vec<String>,
-    /// List of keywords to exclude from output
-    #[arg(short, long)]
-    exclude_keywords: Vec<String>,
-    /// Include empty points-to sets in output
-    #[arg(short = 'E', long, default_value_t = false)]
-    include_empty: bool,
-    /// Exclude strings from points-to set output
-    #[arg(short = 'S', long, default_value_t = false)]
-    exclude_strings: bool,
-    #[arg(short = 'I', long, default_value_t = false)]
-    interactive_output: bool,
-    /// Don't print warnings
-    #[arg(short = 'q', long, default_value_t = false)]
-    quiet: bool,
-    /// Visualize constraint graph after solving (creates a Graphviz DOT file at given path)
-    #[arg(short = 'v', long)]
-    visualize: Option<String>,
-}
-
-#[derive(Copy, Clone, PartialEq, Eq, PartialOrd, Ord, ValueEnum, Debug)]
-enum SolverMode {
-    /// Bitvec based solver
-    BitVec,
-    /// Hashset based solver
-    Hash,
-    /// Roaring bitmap based solver
-    Roaring,
-    /// Hashset based wave propagation
-    HashWave,
-    /// Roaring bitmap based wave propagation
-    RoaringWave,
-    /// Do not solve (used to test constraint generation speed)
-    DryRun,
-}
-
->>>>>>> 3a2b785e
 const STRING_FILTER: &'static str = ".str.";
 
 fn main() -> io::Result<()> {
@@ -85,90 +28,85 @@
     let module = Module::from_bc_path(&file_path).expect("Error parsing bc file");
 
     let result: PointsToResult<GenericSolver<_, BasicHashSolver, _>> =
-<<<<<<< HEAD
-        PointsToResult(match (args.solver, args.termset) {
+        PointsToResult(match (args.solver, args.termset, args.visualize) {
             // Basic solver
-            (SolverMode::Basic, TermSet::Hash) => {
-                PointsToAnalysis::run::<GenericSolver<_, BasicHashSolver, _>>(&module).0
-            }
-            (SolverMode::Basic, TermSet::Roaring) => {
-                PointsToAnalysis::run::<GenericSolver<_, BasicRoaringSolver, _>>(&module).0
-            }
-            (SolverMode::Basic, TermSet::BitVec) => {
-                PointsToAnalysis::run::<GenericSolver<_, BasicBitVecSolver, _>>(&module).0
-            }
+            (SolverMode::Basic, TermSet::Hash, visualize) => match visualize {
+                Some(path) => {
+                    PointsToAnalysis::run_and_visualize::<GenericSolver<_, BasicHashSolver, _>>(
+                        &module, &path,
+                    )
+                    .0
+                }
+                None => PointsToAnalysis::run::<GenericSolver<_, BasicHashSolver, _>>(&module).0,
+            },
+            (SolverMode::Basic, TermSet::Roaring, visualize) => match visualize {
+                Some(path) => {
+                    PointsToAnalysis::run_and_visualize::<GenericSolver<_, BasicRoaringSolver, _>>(
+                        &module, &path,
+                    )
+                    .0
+                }
+                None => PointsToAnalysis::run::<GenericSolver<_, BasicRoaringSolver, _>>(&module).0,
+            },
+            (SolverMode::Basic, TermSet::BitVec, visualize) => match visualize {
+                Some(path) => {
+                    PointsToAnalysis::run_and_visualize::<
+                        GenericSolver<_, BasicBetterBitVecSolver, _>,
+                    >(&module, &path)
+                    .0
+                }
+                None => {
+                    PointsToAnalysis::run::<GenericSolver<_, BasicBetterBitVecSolver, _>>(&module).0
+                }
+            },
             // Wave prop solver
             // Basic solver
-            (SolverMode::Wave, TermSet::Hash) => {
-                PointsToAnalysis::run::<GenericSolver<_, HashWavePropagationSolver, _>>(&module).0
-            }
-            (SolverMode::Wave, TermSet::Roaring) => {
-                PointsToAnalysis::run::<GenericSolver<_, RoaringWavePropagationSolver, _>>(&module)
+            (SolverMode::Wave, TermSet::Hash, visualize) => match visualize {
+                Some(path) => {
+                    PointsToAnalysis::run_and_visualize::<
+                        GenericSolver<_, HashWavePropagationSolver, _>,
+                    >(&module, &path)
                     .0
-            }
-            (SolverMode::Wave, TermSet::BitVec) => {
-                PointsToAnalysis::run::<GenericSolver<_, BetterBitVecWavePropagationSolver, _>>(
-                    &module,
-                )
-                .0
-            }
-            (SolverMode::None, _) => {
-                PointsToAnalysis::run::<StatSolver<_>>(&module);
-                HashMap::new()
-            }
-=======
-        PointsToResult(match (args.solver, args.visualize) {
-            (Some(SolverMode::Hash), Some(path)) => {
-                PointsToAnalysis::run_and_visualize::<GenericSolver<_, BasicHashSolver, _>>(
-                    &module, &path,
-                )
-                .0
-            }
-            (Some(SolverMode::Roaring), Some(path)) => {
-                PointsToAnalysis::run_and_visualize::<GenericSolver<_, BasicRoaringSolver, _>>(
-                    &module, &path,
-                )
-                .0
-            }
-            (Some(SolverMode::Hash), None) => {
-                PointsToAnalysis::run::<GenericSolver<_, BasicHashSolver, _>>(&module).0
-            }
-            (Some(SolverMode::Roaring), None) => {
-                PointsToAnalysis::run::<GenericSolver<_, BasicRoaringSolver, _>>(&module).0
-            }
-            (Some(SolverMode::HashWave), Some(path)) => PointsToAnalysis::run_and_visualize::<
-                GenericSolver<_, HashWavePropagationSolver, _>,
-            >(&module, &path)
-            .0,
-            (Some(SolverMode::RoaringWave), Some(path)) | (None, Some(path)) => {
-                PointsToAnalysis::run_and_visualize::<
-                    GenericSolver<_, RoaringWavePropagationSolver, _>,
-                >(&module, &path)
-                .0
-            }
-            (Some(SolverMode::HashWave), None) => {
-                PointsToAnalysis::run::<GenericSolver<_, HashWavePropagationSolver, _>>(&module).0
-            }
-            (Some(SolverMode::RoaringWave), None) | (None, None) => {
-                PointsToAnalysis::run::<GenericSolver<_, RoaringWavePropagationSolver, _>>(&module)
+                }
+                None => {
+                    PointsToAnalysis::run::<GenericSolver<_, HashWavePropagationSolver, _>>(&module)
+                        .0
+                }
+            },
+            (SolverMode::Wave, TermSet::Roaring, visualize) => match visualize {
+                Some(path) => {
+                    PointsToAnalysis::run_and_visualize::<
+                        GenericSolver<_, RoaringWavePropagationSolver, _>,
+                    >(&module, &path)
                     .0
-            }
-            (Some(SolverMode::BitVec), None) => {
-                PointsToAnalysis::run::<GenericSolver<_, BasicBitVecSolver, _>>(&module).0
-            }
-            (Some(SolverMode::DryRun), Some(path)) => {
-                PointsToAnalysis::run_and_visualize::<StatSolver<_>>(&module, &path);
-                HashMap::new()
-            }
-            (Some(SolverMode::DryRun), None) => {
-                PointsToAnalysis::run::<StatSolver<_>>(&module);
-                HashMap::new()
-            }
-            _ => {
-                error!("Cannot visualize with chosen Solver Mode");
-                process::exit(1)
-            }
->>>>>>> 3a2b785e
+                }
+                None => {
+                    PointsToAnalysis::run::<GenericSolver<_, RoaringWavePropagationSolver, _>>(
+                        &module,
+                    )
+                    .0
+                }
+            },
+            (SolverMode::Wave, TermSet::BitVec, visualize) => match visualize {
+                Some(path) => {
+                    PointsToAnalysis::run_and_visualize::<
+                        GenericSolver<_, BetterBitVecWavePropagationSolver, _>,
+                    >(&module, &path)
+                    .0
+                }
+                None => {
+                    PointsToAnalysis::run::<GenericSolver<_, BetterBitVecWavePropagationSolver, _>>(
+                        &module,
+                    )
+                    .0
+                }
+            },
+            (SolverMode::DryRun, _, visualize) => match visualize {
+                Some(path) => {
+                    PointsToAnalysis::run_and_visualize::<StatSolver<_>>(&module, &path).0
+                }
+                None => PointsToAnalysis::run::<StatSolver<_>>(&module).0,
+            },
         });
 
     let filtered_result = result.get_filtered_entries(
