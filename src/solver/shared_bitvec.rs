--- conflicted
+++ resolved
@@ -388,28 +388,6 @@
                             self_idx += 1;
                         }
                         (None, Some(other_segment)) => {
-<<<<<<< HEAD
-                            if other_segment.start_index < queue_segment.start_index {
-                                let mut new_segment = other_segment.clone();
-                                std::mem::swap(&mut self_segments[self_idx], &mut new_segment);
-                                queue.push_back(new_segment);
-                                self_segments[self_idx] = other_segment.clone();
-                                other_idx += 1;
-                            } else if other_segment.start_index > queue_segment.start_index {
-                                let mut new_segment = queue.pop_front().unwrap();
-                                std::mem::swap(&mut self_segments[self_idx], &mut new_segment);
-                                queue.push_back(new_segment);
-                            } else {
-                                let new_chunk =
-                                    *other_segment.chunk | *queue.pop_front().unwrap().chunk;
-                                let new_count = new_chunk.len();
-                                if new_count > 0 {
-                                    self_segments.push(Segment {
-                                        start_index: other_segment.start_index,
-                                        chunk: Rc::new(new_chunk),
-                                    });
-                                    self_inner.len += new_count as u32;
-=======
                             if queue.front().map_or(true, |queue_segment| {
                                 other_segment.start_index < queue_segment.start_index
                             }) {
@@ -430,7 +408,6 @@
                                         self_inner.len += new_count as u32;
                                     }
                                     other_idx += 1;
->>>>>>> 7fbdc655
                                 }
                                 other_idx += 1;
                             }
