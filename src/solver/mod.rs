use hashbrown::{HashMap, HashSet};
use roaring::RoaringBitmap;
use std::fmt::Debug;
use std::hash::Hash;
use std::ops::Add;

mod basic;
mod better_bitvec;
mod bit_vec;
mod shared_bitvec;
mod stats;
#[cfg(test)]
mod tests;
mod wave_prop;

pub use basic::{
    BasicBetterBitVecSolver, BasicHashSolver, BasicRoaringSolver, BasicSharedBitVecSolver,
};
pub use better_bitvec::BetterBitVec;
pub use bit_vec::BasicBitVecSolver;
pub use stats::StatSolver;
pub use wave_prop::{
    BetterBitVecWavePropagationSolver, HashWavePropagationSolver, RoaringWavePropagationSolver,
    SharedBitVecWavePropagationSolver,
};

use crate::visualizer::Node;

#[derive(Debug)]
pub enum Constraint<T> {
    Inclusion {
        term: T,
        node: T,
    },
    Subset {
        left: T,
        right: T,
        offset: usize,
    },
    UnivCondSubsetLeft {
        cond_node: T,
        right: T,
        offset: usize,
    },
    UnivCondSubsetRight {
        cond_node: T,
        left: T,
        offset: usize,
    },
}

#[macro_export]
macro_rules! cstr {
    ($term:tt in $node:tt) => {
        $crate::solver::Constraint::Inclusion {
            term: $term,
            node: $node,
        }
    };
    ($left:tt <= $right:tt) => {
        $crate::solver::Constraint::Subset {
            left: $left,
            right: $right,
            offset: 0,
        }
    };
    ($left:tt + $offset:tt <= $right:tt) => {
        $crate::solver::Constraint::Subset {
            left: $left,
            right: $right,
            offset: $offset,
        }
    };
    (c in $cond_node:tt : c <= $right:tt) => {
        $crate::solver::Constraint::UnivCondSubsetLeft {
            cond_node: $cond_node,
            right: $right,
            offset: 0,
        }
    };
    (c in $cond_node:tt : $left:tt <= c) => {
        $crate::solver::Constraint::UnivCondSubsetRight {
            cond_node: $cond_node,
            left: $left,
            offset: 0,
        }
    };
    (c in $cond_node:tt + $offset:tt : c <= $right:tt) => {
        $crate::solver::Constraint::UnivCondSubsetLeft {
            cond_node: $cond_node,
            right: $right,
            offset: $offset,
        }
    };
    (c in $cond_node:tt + $offset:tt : $left:tt <= c) => {
        $crate::solver::Constraint::UnivCondSubsetRight {
            cond_node: $cond_node,
            left: $left,
            offset: $offset,
        }
    };
}

#[derive(Clone, Debug)]
enum UnivCond<T: Clone> {
    SubsetLeft { right: T, offset: usize },
    SubsetRight { left: T, offset: usize },
}

pub trait TermSetTrait: Clone + Default {
    type Term;

    fn new() -> Self;
    fn len(&self) -> usize;
    fn contains(&self, term: Self::Term) -> bool;
    // Returns true if the term was present before removal
    fn remove(&mut self, term: Self::Term) -> bool;
    // Returns true if the term was not present before insertion
    fn insert(&mut self, term: Self::Term) -> bool;
    fn union_assign(&mut self, other: &Self);
    fn extend<T: Iterator<Item = Self::Term>>(&mut self, other: T);
    fn iter(&self) -> impl Iterator<Item = Self::Term>;
    fn difference(&self, other: &Self) -> Self;
    // Only guarantees that if self is superset of other, then the result is a subset of self and a superset of self.difference(other)
    fn weak_difference(&self, other: &Self) -> Self {
        self.difference(other)
    }
}

impl<T: Eq + PartialEq + Hash + Clone> TermSetTrait for HashSet<T> {
    type Term = T;

    #[inline]
    fn new() -> Self {
        HashSet::new()
    }

    #[inline]
    fn len(&self) -> usize {
        HashSet::len(&self)
    }

    #[inline]
    fn contains(&self, term: Self::Term) -> bool {
        HashSet::contains(self, &term)
    }

    #[inline]
    fn remove(&mut self, term: Self::Term) -> bool {
        HashSet::remove(self, &term)
    }

    #[inline]
    fn insert(&mut self, term: Self::Term) -> bool {
        HashSet::insert(self, term)
    }

    #[inline]
    fn union_assign(&mut self, other: &Self) {
        Extend::extend(self, other.iter().cloned());
    }

    #[inline]
    fn extend<U: Iterator<Item = Self::Term>>(&mut self, other: U) {
        Extend::extend(self, other);
    }

    #[inline]
    fn difference(&self, other: &Self) -> Self {
        HashSet::difference(self, other).cloned().collect()
    }

    #[inline]
    fn iter(&self) -> impl Iterator<Item = Self::Term> {
        HashSet::iter(self).cloned()
    }
}

impl TermSetTrait for RoaringBitmap {
    type Term = u32;

    #[inline]
    fn new() -> Self {
        RoaringBitmap::new()
    }

    #[inline]
    fn len(&self) -> usize {
        RoaringBitmap::len(self) as usize
    }

    #[inline]
    fn contains(&self, term: Self::Term) -> bool {
        RoaringBitmap::contains(&self, term)
    }

    #[inline]
    fn remove(&mut self, term: Self::Term) -> bool {
        RoaringBitmap::remove(self, term)
    }

    #[inline]
    fn insert(&mut self, term: Self::Term) -> bool {
        RoaringBitmap::insert(self, term)
    }

    #[inline]
    fn union_assign(&mut self, other: &Self) {
        *self |= other;
    }

    #[inline]
    fn extend<T: Iterator<Item = Self::Term>>(&mut self, other: T) {
        Extend::extend(self, other)
    }

    #[inline]
    fn difference(&self, other: &Self) -> Self {
        self - other
    }

    #[inline]
    fn iter(&self) -> impl Iterator<Item = Self::Term> {
        RoaringBitmap::iter(&self)
    }
}

pub trait Solver {
    type Term;
    type TermSet: TermSetTrait<Term = Self::Term>;

    fn new(terms: Vec<Self::Term>, allowed_offsets: Vec<(Self::Term, usize)>) -> Self;

    fn add_constraint(&mut self, c: Constraint<Self::Term>);
    fn get_solution(&self, node: &Self::Term) -> Self::TermSet;

    fn finalize(&mut self);
}

pub struct GenericSolver<T, S, T2> {
    terms: Vec<T>,
    term_map: HashMap<T, T2>,
    sub_solver: S,
}

fn term_to_t2<T, T2>(term_map: &HashMap<T, T2>, term: &T) -> T2
where
    T: Hash + Eq + Debug,
    T2: Copy,
{
    *term_map.get(term).unwrap_or_else(|| {
        panic!("Invalid lookup for term that was not passed in during initialization: {term:?}")
    })
}

<<<<<<< HEAD
fn edges_between<T: Hash + Eq + TryInto<usize>, U: Default>(
    edges: &mut Vec<HashMap<T, U>>,
    left: T,
    right: T,
) -> &mut U
=======
fn edges_between<T, U>(edges: &mut Vec<HashMap<T, U>>, left: T, right: T) -> &mut U
>>>>>>> c400310d
where
    T: Hash + Eq + TryInto<usize>,
    U: Default,
    <T as TryInto<usize>>::Error: Debug,
{
<<<<<<< HEAD
    edges[left
        .try_into()
        .map_err(|_| ())
        .expect("Could not convert to usize")]
    .entry(right)
    .or_default()
=======
    edges[left.try_into().expect("Could not convert to usize")]
        .entry(right)
        .or_default()
>>>>>>> c400310d
}

fn offset_term_vec_offsets<T>(term: T, allowed_offsets: &Vec<usize>, offset: usize) -> Option<T>
where
    T: Copy + Hash + Eq + Ord + TryInto<usize> + TryFrom<usize> + Add<T, Output = T>,
{
    if offset == 0 {
        Some(term)
    } else {
        (offset <= allowed_offsets[term.try_into().map_err(|_| ()).unwrap()]).then(|| {
            term + offset
                .try_into()
                .map_err(|_| ())
                .expect("Could not convert from usize")
        })
    }
}

fn offset_term<T>(term: T, allowed_offsets: &HashMap<T, usize>, offset: usize) -> Option<T>
where
    T: Hash + Eq + Ord + TryInto<usize> + TryFrom<usize> + Add<T, Output = T>,
{
    if offset == 0 {
        Some(term)
    } else {
        allowed_offsets.get(&term).and_then(|&max_offset| {
            (offset <= max_offset).then(|| {
                term + offset
                    .try_into()
                    .map_err(|_| ())
                    .expect("Could not convert from usize")
            })
        })
    }
}

fn offset_terms<T>(
    terms: impl Iterator<Item = T>,
    allowed_offsets: &HashMap<T, usize>,
    offset: usize,
) -> Vec<T>
where
    T: Hash + Eq + Ord + TryInto<usize> + TryFrom<usize> + Add<T, Output = T>,
{
    if offset == 0 {
        terms.collect()
    } else {
        terms
            .filter_map(|t| offset_term(t, allowed_offsets, offset))
            .collect()
    }
}

fn to_usize<T>(v: T) -> usize
where
    T: TryInto<usize>,
{
    v.try_into()
        .map_err(|_| ())
        .expect("Could not convert to usize")
}

fn from_usize<T>(v: usize) -> T
where
    T: TryFrom<usize>,
{
    v.try_into()
        .map_err(|_| ())
        .expect("Could not convert to usize")
}

impl<T: Clone, S, T2> GenericSolver<T, S, T2> {
    fn terms_as_nodes(&self) -> Vec<Node<T>> {
        self.terms
            .iter()
            .enumerate()
            .map(|(n, t)| Node {
                inner: t.clone(),
                id: n,
            })
            .collect()
    }
}

impl<T, S> GenericSolver<T, S, S::Term>
where
    T: Hash + Eq + Clone + Debug,
    S: Solver,
    S::Term: TryInto<usize> + TryFrom<usize> + Copy,
{
    fn term_to_t2(&self, term: &T) -> S::Term {
        term_to_t2(&self.term_map, term)
    }

    fn t2_to_term(&self, i: S::Term) -> T {
        self.terms[to_usize(i)].clone()
    }

    fn translate_constraint(&self, c: Constraint<T>) -> Constraint<S::Term> {
        match c {
            Constraint::Inclusion { term, node } => {
                let term = self.term_to_t2(&term);
                let node = self.term_to_t2(&node);
                cstr!(term in node)
            }
            Constraint::Subset {
                left,
                right,
                offset,
            } => {
                let left = self.term_to_t2(&left);
                let right = self.term_to_t2(&right);
                cstr!(left + offset <= right)
            }
            Constraint::UnivCondSubsetLeft {
                cond_node,
                right,
                offset,
            } => {
                let cond_node = self.term_to_t2(&cond_node);
                let right = self.term_to_t2(&right);
                cstr!(c in cond_node + offset : c <= right)
            }
            Constraint::UnivCondSubsetRight {
                cond_node,
                left,
                offset,
            } => {
                let cond_node = self.term_to_t2(&cond_node);
                let left = self.term_to_t2(&left);
                cstr!(c in cond_node + offset : left <= c)
            }
        }
    }
}

impl<T, S> Solver for GenericSolver<T, S, S::Term>
where
    T: Hash + Eq + Clone + Debug,
    S: Solver,
    S::Term: TryInto<usize> + TryFrom<usize> + Copy + Debug,
{
    type Term = T;
    type TermSet = HashSet<T>;

    fn new(terms: Vec<Self::Term>, allowed_offsets: Vec<(Self::Term, usize)>) -> Self {
        let length = terms.len();
        let term_map = terms
            .iter()
            .cloned()
            .enumerate()
            .map(|(i, t)| (t, from_usize(i)))
            .collect();
        let sub_solver = S::new(
            (0..length)
                .map(|v| {
                    v.try_into()
                        .map_err(|_| ())
                        .expect("Could not convert to usize")
                })
                .collect(),
            allowed_offsets
                .into_iter()
                .map(|(term, offset)| (term_to_t2(&term_map, &term), offset))
                .collect(),
        );
        Self {
            terms,
            term_map,
            sub_solver,
        }
    }

    fn add_constraint(&mut self, c: Constraint<T>) {
        self.sub_solver.add_constraint(self.translate_constraint(c))
    }

    fn get_solution(&self, node: &T) -> HashSet<T> {
        let sol = self.sub_solver.get_solution(&self.term_to_t2(node));
        HashSet::from_iter(sol.iter().map(|i| self.t2_to_term(i)))
    }

    fn finalize(&mut self) {
        self.sub_solver.finalize();
    }
}<|MERGE_RESOLUTION|>--- conflicted
+++ resolved
@@ -253,32 +253,15 @@
     })
 }
 
-<<<<<<< HEAD
-fn edges_between<T: Hash + Eq + TryInto<usize>, U: Default>(
-    edges: &mut Vec<HashMap<T, U>>,
-    left: T,
-    right: T,
-) -> &mut U
-=======
 fn edges_between<T, U>(edges: &mut Vec<HashMap<T, U>>, left: T, right: T) -> &mut U
->>>>>>> c400310d
 where
     T: Hash + Eq + TryInto<usize>,
     U: Default,
     <T as TryInto<usize>>::Error: Debug,
 {
-<<<<<<< HEAD
-    edges[left
-        .try_into()
-        .map_err(|_| ())
-        .expect("Could not convert to usize")]
-    .entry(right)
-    .or_default()
-=======
     edges[left.try_into().expect("Could not convert to usize")]
         .entry(right)
         .or_default()
->>>>>>> c400310d
 }
 
 fn offset_term_vec_offsets<T>(term: T, allowed_offsets: &Vec<usize>, offset: usize) -> Option<T>
