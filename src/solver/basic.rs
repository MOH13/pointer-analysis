--- conflicted
+++ resolved
@@ -5,17 +5,11 @@
 use hashbrown::{HashMap, HashSet};
 use roaring::RoaringBitmap;
 
-<<<<<<< HEAD
 use super::{
-    edges_between, offset_term, offset_terms, BetterBitVec, Constraint, Solver, TermSetTrait,
-=======
+    edges_between, offset_term, offset_terms, BetterBitVec, Constraint, GenericSolver, Solver,
+    TermSetTrait, UnivCond,
+};
 use crate::visualizer::{Edge, EdgeKind, Graph, Node, OffsetWeight};
-
-use super::{
-    edges_between, offset_term, offset_terms, Constraint, GenericSolver, Solver, TermSetTrait,
->>>>>>> 3a2b785e
-    UnivCond,
-};
 
 pub struct BasicSolver<T: Clone, U> {
     worklist: VecDeque<(T, T)>,
@@ -146,9 +140,7 @@
 
 pub type BasicHashSolver = BasicSolver<u32, HashSet<u32>>;
 pub type BasicRoaringSolver = BasicSolver<u32, RoaringBitmap>;
-<<<<<<< HEAD
 pub type BasicBetterBitVecSolver = BasicSolver<u32, BetterBitVec>;
-=======
 
 impl<T, S> Graph for GenericSolver<T, BasicSolver<u32, S>, u32>
 where
@@ -209,5 +201,4 @@
 
         edges
     }
-}
->>>>>>> 3a2b785e
+}