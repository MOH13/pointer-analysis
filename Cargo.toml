[package]
name = "pointer-analysis"
version = "0.1.0"
edition = "2021"
build = "build.rs"

# See more keys and their definitions at https://doc.rust-lang.org/cargo/reference/manifest.html

[dependencies]
bitvec = "1.0.1"
clap = { version = "4.2.7", features = ["cargo", "derive", "color"] }
either = "1.8.1"
hashbrown = { version = "0.13.2", features = ["serde"] }
llvm-ir = { version = "0.8.2", features = ["llvm-14"] }
<<<<<<< HEAD
once_cell = "1.17.1"
=======
log = "0.4.17"
stderrlog = "0.5.4"
>>>>>>> 5b1cb172

[dev-dependencies]
serde = { version = "1.0.159", features = ["derive"] }
serde_json = "1.0.95"
test-generator = "0.3.1"
criterion = "0.4.0"
glob = "0.3.1"

[build-dependencies]
build-deps = "0.1.4"

[[bench]]
name = "real_world"
harness = false<|MERGE_RESOLUTION|>--- conflicted
+++ resolved
@@ -12,12 +12,9 @@
 either = "1.8.1"
 hashbrown = { version = "0.13.2", features = ["serde"] }
 llvm-ir = { version = "0.8.2", features = ["llvm-14"] }
-<<<<<<< HEAD
 once_cell = "1.17.1"
-=======
 log = "0.4.17"
 stderrlog = "0.5.4"
->>>>>>> 5b1cb172
 
 [dev-dependencies]
 serde = { version = "1.0.159", features = ["derive"] }
